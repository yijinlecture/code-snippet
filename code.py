--- conflicted
+++ resolved
@@ -1,6 +1,2 @@
 print("hello world")
-<<<<<<< HEAD
-print("Bye World1")
-=======
-print("Bye World3")
->>>>>>> c9740d6d
+print("Bye World3")